--- conflicted
+++ resolved
@@ -1,6 +1,9 @@
+use std::collections::HashSet;
+
 use cloudflare::framework::auth::Credentials;
 use cloudflare::framework::response::ApiFailure;
 use cloudflare::framework::HttpApiClient;
+
 use http::status::StatusCode;
 use percent_encoding::{percent_encode, PATH_SEGMENT_ENCODE_SET};
 
@@ -8,12 +11,7 @@
 use crate::settings::target::Target;
 use crate::terminal::message;
 
-<<<<<<< HEAD
 pub mod bucket;
-=======
-use std::collections::HashSet;
-
->>>>>>> f3a739bf
 pub mod bulk;
 pub mod key;
 pub mod namespace;
@@ -146,10 +144,12 @@
                 KvNamespace {
                     id: "fake".to_string(),
                     binding: "KV".to_string(),
+                    bucket: None,
                 },
                 KvNamespace {
                     id: "fake".to_string(),
                     binding: "KV".to_string(),
+                    bucket: None,
                 },
             ]),
             name: "test-target".to_string(),
