use std::time::Duration;

use chrome_devtools as protocol;

use futures_util::future::TryFutureExt;
use futures_util::sink::SinkExt;
use futures_util::stream::{SplitStream, StreamExt};

use tokio::net::TcpStream;
use tokio::sync::mpsc;
use tokio::time::delay_for;
use tokio_tls::TlsStream;
use tokio_tungstenite::stream::Stream;
use tokio_tungstenite::{connect_async, tungstenite::protocol::Message, WebSocketStream};

use url::Url;

const KEEP_ALIVE_INTERVAL: u64 = 10;

<<<<<<< HEAD
pub async fn listen(socket_url: Url) -> Result<(), failure::Error> {
    let (ws_stream, _) = connect_async(socket_url)
        .await
        .expect("Failed to connect to devtools instance");

    let (mut write, read) = ws_stream.split();

    // console.log messages are in the Runtime domain
    // we must signal that we want to receive messages from the Runtime domain
    // before they will be sent
    let enable_runtime = protocol::runtime::SendMethod::Enable(1.into());
    let enable_runtime = serde_json::to_string(&enable_runtime)?;
    let enable_runtime = Message::Text(enable_runtime);
    write.send(enable_runtime).await?;

    // if left unattended, the preview service will kill the socket
    // that emits console messages
    // send a keep alive message every so often in the background
    let (keep_alive_tx, keep_alive_rx) = mpsc::unbounded_channel();
    tokio::spawn(keep_alive(keep_alive_tx));
    let keep_alive_to_ws = keep_alive_rx.map(Ok).forward(write);

    // parse every incoming message and print them
    let print_ws_messages = {
        read.for_each(|message| async {
            let message = message.unwrap().into_text().unwrap();
            log::info!("{}", message);
            let message: Result<protocol::Runtime, failure::Error> = serde_json::from_str(&message)
                .map_err(|e| failure::format_err!("this event could not be parsed:\n{}", e));
            if let Ok(protocol::Runtime::Event(event)) = message {
                println!("{}", event);
            }
        })
    };
=======
/// connect to a Workers runtime WebSocket emitting the Chrome Devtools Protocol
/// parse all console messages, and print them to stdout
pub async fn listen(session_id: String) -> Result<(), failure::Error> {
    let socket_url = format!("wss://rawhttp.cloudflareworkers.com/inspect/{}", session_id);
    let socket_url = Url::parse(&socket_url)?;

    // we loop here so we can issue a reconnect when something
    // goes wrong with the websocket connection
    loop {
        let (ws_stream, _) = connect_async(&socket_url)
            .await
            .expect("Failed to connect to devtools instance");

        let (mut write, read) = ws_stream.split();

        // console.log messages are in the Runtime domain
        // we must signal that we want to receive messages from the Runtime domain
        // before they will be sent
        let enable_runtime = protocol::runtime::SendMethod::Enable(1.into());
        let enable_runtime = serde_json::to_string(&enable_runtime)?;
        let enable_runtime = Message::Text(enable_runtime);
        write.send(enable_runtime).await?;

        // if left unattended, the preview service will kill the socket
        // that emits console messages
        // send a keep alive message every so often in the background
        let (keep_alive_tx, keep_alive_rx) = mpsc::unbounded_channel();

        // every 10 seconds, send a keep alive message on the channel
        let heartbeat = keep_alive(keep_alive_tx);
>>>>>>> f312ee9e

        // when the keep alive channel receives a message from the
        // heartbeat future, write it to the websocket
        let keep_alive_to_ws = keep_alive_rx.map(Ok).forward(write).map_err(Into::into);

        // parse all incoming messages and print them to stdout
        let printer = print_ws_messages(read);

        // run the heartbeat and message printer in parallel
        match tokio::try_join!(heartbeat, keep_alive_to_ws, printer) {
            Ok(_) => break Ok(()),
            Err(_) => {}
        }
    }
}

async fn print_ws_messages(
    mut read: SplitStream<WebSocketStream<Stream<TcpStream, TlsStream<TcpStream>>>>,
) -> Result<(), failure::Error> {
    while let Some(message) = read.next().await {
        match message {
            Ok(message) => {
                let message_text = message.into_text().unwrap();
                log::info!("{}", message_text);
                let parsed_message: Result<protocol::Runtime, failure::Error> =
                    serde_json::from_str(&message_text).map_err(|e| {
                        failure::format_err!("this event could not be parsed:\n{}", e)
                    });
                if let Ok(protocol::Runtime::Event(event)) = parsed_message {
                    println!("{}", event);
                }
            }
            Err(error) => return Err(error.into()),
        }
    }
    Ok(())
}

async fn keep_alive(tx: mpsc::UnboundedSender<Message>) -> Result<(), failure::Error> {
    let duration = Duration::from_millis(1000 * KEEP_ALIVE_INTERVAL);
    let mut delay = delay_for(duration);

    // this is set to 2 because we have already sent an id of 1 to enable the runtime
    // eventually this logic should be moved to the chrome-devtools-rs library
    let mut id = 2;

    loop {
        delay.await;
        let keep_alive_message = protocol::runtime::SendMethod::GetIsolateId(id.into());
        let keep_alive_message = serde_json::to_string(&keep_alive_message)
            .expect("Could not convert keep alive message to JSON");
        let keep_alive_message = Message::Text(keep_alive_message);
        tx.send(keep_alive_message).unwrap();
        id += 1;
        delay = delay_for(duration);
    }
}<|MERGE_RESOLUTION|>--- conflicted
+++ resolved
@@ -17,48 +17,9 @@
 
 const KEEP_ALIVE_INTERVAL: u64 = 10;
 
-<<<<<<< HEAD
-pub async fn listen(socket_url: Url) -> Result<(), failure::Error> {
-    let (ws_stream, _) = connect_async(socket_url)
-        .await
-        .expect("Failed to connect to devtools instance");
-
-    let (mut write, read) = ws_stream.split();
-
-    // console.log messages are in the Runtime domain
-    // we must signal that we want to receive messages from the Runtime domain
-    // before they will be sent
-    let enable_runtime = protocol::runtime::SendMethod::Enable(1.into());
-    let enable_runtime = serde_json::to_string(&enable_runtime)?;
-    let enable_runtime = Message::Text(enable_runtime);
-    write.send(enable_runtime).await?;
-
-    // if left unattended, the preview service will kill the socket
-    // that emits console messages
-    // send a keep alive message every so often in the background
-    let (keep_alive_tx, keep_alive_rx) = mpsc::unbounded_channel();
-    tokio::spawn(keep_alive(keep_alive_tx));
-    let keep_alive_to_ws = keep_alive_rx.map(Ok).forward(write);
-
-    // parse every incoming message and print them
-    let print_ws_messages = {
-        read.for_each(|message| async {
-            let message = message.unwrap().into_text().unwrap();
-            log::info!("{}", message);
-            let message: Result<protocol::Runtime, failure::Error> = serde_json::from_str(&message)
-                .map_err(|e| failure::format_err!("this event could not be parsed:\n{}", e));
-            if let Ok(protocol::Runtime::Event(event)) = message {
-                println!("{}", event);
-            }
-        })
-    };
-=======
 /// connect to a Workers runtime WebSocket emitting the Chrome Devtools Protocol
 /// parse all console messages, and print them to stdout
-pub async fn listen(session_id: String) -> Result<(), failure::Error> {
-    let socket_url = format!("wss://rawhttp.cloudflareworkers.com/inspect/{}", session_id);
-    let socket_url = Url::parse(&socket_url)?;
-
+pub async fn listen(socket_url: Url) -> Result<(), failure::Error> {
     // we loop here so we can issue a reconnect when something
     // goes wrong with the websocket connection
     loop {
@@ -83,7 +44,6 @@
 
         // every 10 seconds, send a keep alive message on the channel
         let heartbeat = keep_alive(keep_alive_tx);
->>>>>>> f312ee9e
 
         // when the keep alive channel receives a message from the
         // heartbeat future, write it to the websocket
