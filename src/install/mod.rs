mod krate;
pub mod target;

use crate::terminal::emoji;

use binary_install::{Cache, Download};
use krate::Krate;
use log::info;
use semver::Version;

use std::env;
use std::fs;
use std::path::{Path, PathBuf};

use lazy_static::lazy_static;

lazy_static! {
    static ref CACHE: Cache = get_wrangler_cache().expect("Could not get Wrangler cache location");
}

enum ToolDownload {
    NeedsInstall(Version),
    InstalledAt(Download),
}

pub fn install(
    tool_name: &str,
    owner: &str,
    is_binary: bool,
    version: Version,
) -> Result<Download, failure::Error> {
    match tool_needs_update(tool_name, version)? {
        ToolDownload::NeedsInstall(version) => {
            println!("{}  Installing {} v{}...", emoji::DOWN, tool_name, version);
            let binaries: Vec<&str> = if is_binary { vec![tool_name] } else { vec![] };
            let download =
                download_prebuilt(tool_name, owner, &version.to_string(), binaries.as_ref());
            match download {
                Ok(download) => Ok(download),
                Err(e) => failure::bail!("could not download `{}`\n{}", tool_name, e),
            }
        }
        ToolDownload::InstalledAt(download) => Ok(download),
    }
}

fn tool_needs_update(
    tool_name: &str,
    target_version: Version,
) -> Result<ToolDownload, failure::Error> {
    let current_installation = get_installation(tool_name, &target_version);
    // if something goes wrong checking the current installation
    // we shouldn't fail, we should just re-install for them
    if let Ok(current_installation) = current_installation {
        if let Some((installed_version, installed_location)) = current_installation {
            if installed_version == target_version {
                return Ok(ToolDownload::InstalledAt(Download::at(&installed_location)));
            }
        }
    }
    Ok(ToolDownload::NeedsInstall(target_version))
}

<<<<<<< HEAD
fn get_installation(
    tool_name: &str,
    target_version: &Version,
) -> Result<Option<(Version, PathBuf)>, failure::Error> {
    for entry in fs::read_dir(&CACHE.destination)? {
        let entry = entry?;
        let filename = entry.file_name().into_string();
        if let Ok(filename) = filename {
            if filename.starts_with(tool_name) {
                let installed_version = filename
                    .split(&format!("{}-", tool_name))
                    .collect::<Vec<&str>>()[1];
                let installed_version = Version::parse(installed_version);
                // if the installed version can't be parsed, ignore it
                if let Ok(installed_version) = installed_version {
                    if &installed_version == target_version {
                        return Ok(Some((installed_version, entry.path())));
                    }
                }
            }
        }
=======
fn tool_needs_update(tool_name: &str, path: &Path) -> Result<bool, failure::Error> {
    let no_version_msg = format!("failed to find version for {}", tool_name);

    let tool_version_output = Command::new(path.as_os_str())
        .arg("--version")
        .output()
        .expect(&no_version_msg);

    if !tool_version_output.status.success() {
        let error = String::from_utf8_lossy(&tool_version_output.stderr);
        log::debug!("could not find version for {}\n{}", tool_name, error);
        return Ok(true);
    }

    let installed_tool_version = String::from_utf8_lossy(&tool_version_output.stdout);
    let installed_tool_version = match installed_tool_version.split_whitespace().last() {
        None => return Ok(true),
        Some(v) => v,
    };
    let latest_tool_version = get_latest_version(tool_name)?;
    // TODO: If latest_tool_version is error, try getting latest version via a github api call.
    if installed_tool_version == latest_tool_version {
        log::debug!(
            "installed {} version {} is up to date",
            tool_name,
            installed_tool_version
        );
        return Ok(false);
>>>>>>> 29e98faa
    }
    Ok(None)
}

fn download_prebuilt(
    tool_name: &str,
    owner: &str,
    version: &str,
    binaries: &[&str],
) -> Result<Download, failure::Error> {
    let url = match prebuilt_url(tool_name, owner, version) {
        Some(url) => url,
        None => failure::bail!(format!(
            "no prebuilt {} binaries are available for this platform",
            tool_name
        )),
    };

    info!("prebuilt artifact {}", url);

    // no binaries are expected; downloading it as an artifact
    let res = if !binaries.is_empty() {
        CACHE.download_version(true, tool_name, binaries, &url, version)?
    } else {
        CACHE.download_artifact_version(tool_name, &url, version)?
    };

    match res {
        Some(download) => Ok(download),
        None => failure::bail!("{} is not installed!", tool_name),
    }
}

fn prebuilt_url(tool_name: &str, owner: &str, version: &str) -> Option<String> {
    if tool_name == "wranglerjs" {
        Some(format!(
            "https://workers.cloudflare.com/get-wranglerjs-binary/{0}/v{1}.tar.gz",
            tool_name, version
        ))
    } else {
        let target = if target::LINUX && target::x86_64 {
            "x86_64-unknown-linux-musl"
        } else if target::MACOS && target::x86_64 {
            "x86_64-apple-darwin"
        } else if target::WINDOWS && target::x86_64 {
            "x86_64-pc-windows-msvc"
        } else {
            return None;
        };

        let url = format!(
            "https://workers.cloudflare.com/get-binary/{0}/{1}/v{2}/{3}.tar.gz",
            owner, tool_name, version, target
        );
        Some(url)
    }
}

<<<<<<< HEAD
pub fn get_latest_version(tool_name: &str) -> Result<Version, failure::Error> {
    let latest_version = Krate::new(tool_name)?.max_version;
    Version::parse(&latest_version)
        .map_err(|e| failure::format_err!("could not parse latest version\n{}", e))
=======
fn get_latest_version(tool_name: &str) -> Result<String, failure::Error> {
    // TODO: return the latest version pulled from github api, not via Krate.
    // TODO(argo tunnel team): make cloudflared binary available on github.
    Ok(Krate::new(tool_name)?.max_version)
>>>>>>> 29e98faa
}

fn get_wrangler_cache() -> Result<Cache, failure::Error> {
    if let Ok(path) = env::var("WRANGLER_CACHE") {
        Ok(Cache::at(Path::new(&path)))
    } else {
        Cache::new("wrangler")
    }
}<|MERGE_RESOLUTION|>--- conflicted
+++ resolved
@@ -29,7 +29,7 @@
     is_binary: bool,
     version: Version,
 ) -> Result<Download, failure::Error> {
-    match tool_needs_update(tool_name, version)? {
+    let download = match tool_needs_update(tool_name, version)? {
         ToolDownload::NeedsInstall(version) => {
             println!("{}  Installing {} v{}...", emoji::DOWN, tool_name, version);
             let binaries: Vec<&str> = if is_binary { vec![tool_name] } else { vec![] };
@@ -37,11 +37,17 @@
                 download_prebuilt(tool_name, owner, &version.to_string(), binaries.as_ref());
             match download {
                 Ok(download) => Ok(download),
-                Err(e) => failure::bail!("could not download `{}`\n{}", tool_name, e),
+                Err(e) => Err(failure::format_err!(
+                    "could not download `{}`\n{}",
+                    tool_name,
+                    e
+                )),
             }
         }
         ToolDownload::InstalledAt(download) => Ok(download),
-    }
+    }?;
+    log::debug!("tool {} located at {:?}", tool_name, download);
+    Ok(download)
 }
 
 fn tool_needs_update(
@@ -61,7 +67,6 @@
     Ok(ToolDownload::NeedsInstall(target_version))
 }
 
-<<<<<<< HEAD
 fn get_installation(
     tool_name: &str,
     target_version: &Version,
@@ -83,36 +88,6 @@
                 }
             }
         }
-=======
-fn tool_needs_update(tool_name: &str, path: &Path) -> Result<bool, failure::Error> {
-    let no_version_msg = format!("failed to find version for {}", tool_name);
-
-    let tool_version_output = Command::new(path.as_os_str())
-        .arg("--version")
-        .output()
-        .expect(&no_version_msg);
-
-    if !tool_version_output.status.success() {
-        let error = String::from_utf8_lossy(&tool_version_output.stderr);
-        log::debug!("could not find version for {}\n{}", tool_name, error);
-        return Ok(true);
-    }
-
-    let installed_tool_version = String::from_utf8_lossy(&tool_version_output.stdout);
-    let installed_tool_version = match installed_tool_version.split_whitespace().last() {
-        None => return Ok(true),
-        Some(v) => v,
-    };
-    let latest_tool_version = get_latest_version(tool_name)?;
-    // TODO: If latest_tool_version is error, try getting latest version via a github api call.
-    if installed_tool_version == latest_tool_version {
-        log::debug!(
-            "installed {} version {} is up to date",
-            tool_name,
-            installed_tool_version
-        );
-        return Ok(false);
->>>>>>> 29e98faa
     }
     Ok(None)
 }
@@ -171,17 +146,11 @@
     }
 }
 
-<<<<<<< HEAD
 pub fn get_latest_version(tool_name: &str) -> Result<Version, failure::Error> {
+    // TODO: return the latest version pulled from github api, not via Krate.
     let latest_version = Krate::new(tool_name)?.max_version;
     Version::parse(&latest_version)
         .map_err(|e| failure::format_err!("could not parse latest version\n{}", e))
-=======
-fn get_latest_version(tool_name: &str) -> Result<String, failure::Error> {
-    // TODO: return the latest version pulled from github api, not via Krate.
-    // TODO(argo tunnel team): make cloudflared binary available on github.
-    Ok(Krate::new(tool_name)?.max_version)
->>>>>>> 29e98faa
 }
 
 fn get_wrangler_cache() -> Result<Cache, failure::Error> {
